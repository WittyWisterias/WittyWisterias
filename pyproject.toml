--- conflicted
+++ resolved
@@ -99,19 +99,13 @@
     "S105",
     # Commented-out code
     "ERA001",
-<<<<<<< HEAD
     # Boolean Type Arguments
     "FBT001",
     "FBT002",
     # Implicit Namespaces, conflicts with Reflex
     "INP001",
-=======
     # Functions with too many arguments
     "PLR0913",
-    # Boolean Type Arguments
-    "FBT001",
-    "FBT002"
->>>>>>> 4fc92167
 ]
 
 [tool.ruff.lint.pydocstyle]
